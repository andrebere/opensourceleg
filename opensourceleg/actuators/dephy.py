--- conflicted
+++ resolved
@@ -291,10 +291,7 @@
 
 @dataclass(init=False)
 class DephyActpackControlModes(ControlModesBase):
-<<<<<<< HEAD
-
-=======
->>>>>>> bde3b19c
+
     def __init__(self, actuator: "DephyActpack") -> None:
 
         self.VOLTAGE = DephyVoltageMode(actuator=actuator)
@@ -1146,19 +1143,6 @@
         """
         return self._thermal_scale
 
-<<<<<<< HEAD
-=======
-    @property
-    def is_streaming(self) -> bool:
-
-        return self.streaming
-
-    @property
-    def is_open(self) -> bool:
-
-        return self.connected
-
->>>>>>> bde3b19c
 
 if __name__ == "__main__":
     knee = DephyActpack(
