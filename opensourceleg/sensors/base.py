﻿from abc import ABC, abstractmethod
from functools import wraps

import numpy as np


class SensorNotStreamingException(Exception):
    def __init__(self, sensor_name: str = "Sensor") -> None:
        super().__init__(
            f"{sensor_name} is not streaming, please ensure that the connections are intact, power is on, and the start method is called."
        )


def check_sensor_stream(func):
    @wraps(func)
    def wrapper(self, *args, **kwargs):
        if not self.is_streaming:
            raise SensorNotStreamingException(sensor_name=self.__repr__())
        return func(self, *args, **kwargs)

    return wrapper


class SensorBase(ABC):
    def __init__(self) -> None:
        pass

    def __repr__(self) -> str:
        return f"SensorBase"

<<<<<<< HEAD
    @property
    @abstractmethod
    def data(self):
        pass

=======
>>>>>>> f71e34a4
    @abstractmethod
    def start(self) -> None:
        pass

    @abstractmethod
    def stop(self) -> None:
        pass

    @abstractmethod
    def update(self) -> None:
        pass

    def __enter__(self):
        self.start()
        return self

    def __exit__(self, exc_type, exc_value, traceback):
        self.stop()

    @property
    @abstractmethod
    def is_streaming(self) -> bool:
        pass


<<<<<<< HEAD
class ADCBase(SensorBase, ABC):
    def __init__(self) -> None:
        super().__init__()

    def __repr__(self) -> str:
        return f"ADCBase"

    def reset(self) -> None:
        pass

    def calibrate(self) -> None:
        pass


=======
>>>>>>> f71e34a4
class EncoderBase(SensorBase, ABC):
    def __init__(self) -> None:
        super().__init__()

    def __repr__(self) -> str:
        return f"EncoderBase"

    @property
    @abstractmethod
    def position(self) -> float:
        pass

    @property
    @abstractmethod
    def velocity(self) -> float:
        pass


class LoadcellBase(SensorBase, ABC):
    def __init__(self) -> None:
        pass

    def __repr__(self) -> str:
        return f"LoadcellBase"

    @abstractmethod
    def calibrate(self) -> None:
        pass

    @abstractmethod
    def reset(self) -> None:
        pass

    @property
    @abstractmethod
    def fx(self) -> float:
        pass

    @property
    @abstractmethod
    def fy(self) -> float:
        pass

    @property
    @abstractmethod
    def fz(self) -> float:
        pass

    @property
    @abstractmethod
    def mx(self) -> float:
        pass

    @property
    @abstractmethod
    def my(self) -> float:
        pass

    @property
    @abstractmethod
    def mz(self) -> float:
        pass

    @property
    @abstractmethod
    def is_calibrated(self) -> bool:
        pass


class IMUBase(SensorBase, ABC):
    def __init__(self) -> None:
        pass

    def __repr__(self) -> str:
        return f"IMU"

    @property
    @abstractmethod
    def acc_x(self) -> float:
        """
        Returns estimated linear acceleration along the x-axis (m/s^2).
        """
        pass

    @property
    @abstractmethod
    def acc_y(self) -> float:
        pass

    @property
    @abstractmethod
    def acc_z(self) -> float:
        pass

    @property
    @abstractmethod
    def gyro_x(self) -> float:
        pass

    @property
    @abstractmethod
    def gyro_y(self) -> float:
        pass

    @property
    @abstractmethod
    def gyro_z(self) -> float:
        pass


if __name__ == "__main__":
    pass<|MERGE_RESOLUTION|>--- conflicted
+++ resolved
@@ -28,14 +28,11 @@
     def __repr__(self) -> str:
         return f"SensorBase"
 
-<<<<<<< HEAD
     @property
     @abstractmethod
     def data(self):
         pass
 
-=======
->>>>>>> f71e34a4
     @abstractmethod
     def start(self) -> None:
         pass
@@ -61,7 +58,6 @@
         pass
 
 
-<<<<<<< HEAD
 class ADCBase(SensorBase, ABC):
     def __init__(self) -> None:
         super().__init__()
@@ -76,8 +72,6 @@
         pass
 
 
-=======
->>>>>>> f71e34a4
 class EncoderBase(SensorBase, ABC):
     def __init__(self) -> None:
         super().__init__()
