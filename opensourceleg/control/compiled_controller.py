from typing import Any

import ctypes

import numpy.ctypeslib as ctl


class CompiledController:
    """
    Summary
    ----------
    Controller class to handle using compiled controllers.
    This class expects that your function has the form:
        myFunction(*inputs, *outputs)
    where *inputs is a pointer to an inputs structure and
    *outputs is a pointer to an outputs structure.
    You can define these input and output structures however you please.
    See examples folder of repo for examples.

    Parameters
    ----------
    library_name : string
        The name of the compiled library file, without the *.so
    library_path : string
        The path to the directory containing the library.
        See examples for how to get working directory of parent script.
    main_function_name : string
        Name of the main function to call within the library.
        This is the function that will get called via the run() method
    initialization_function_name : string
        Name of an initialization function for your library. This gets
        called only once when the library is loaded.
        If you don't have an initialization function, pass None.
    cleanup_function_name : string
        Name of a cleanup function for your library. This gets called when
        the CompiledController class has gone out of scope and is
        garbage collected. Again, pass None if you don't need this functionality.

    Authors
    -----------
    Kevin Best, Senthur Raj Ayyappan
    Neurobionics Lab
    Robotics Department
    University of Michigan
    October 2023
    """

    def __init__(
        self,
        library_name,
        library_path,
        main_function_name,
        initialization_function_name,
        cleanup_function_name,
    ) -> None:
<<<<<<< HEAD
=======
        """
        Initialize the Controller class.

        Parameters
        ----------
        library_name : string
            The name of the compiled library file, without the *.so
        library_path : string
            The path to the directory containing the library.
            See examples for how to get working directory of parent script.
        main_function_name : string
            Name of the main function to call within the library.
            This is the function that will get called via the run() method
        initialization_function_name : string
            Name of an initialization function for your library. This gets
            called only once when the library is loaded.
            If you don't have an initialization function, pass None.
        cleanup_function_name : string
            Name of a cleanup function for your library. This gets called when
            the CompiledController class has gone out of scope and is
            garbage collected. Again, pass None if you don't need this functionality.
        """
        # Load functions
        self.cleanup_func = None
>>>>>>> 9aa97bc9
        self.lib = ctl.load_library(library_name, library_path)
        self.cleanup_func = self._load_function(cleanup_function_name)
        self.main_function = self._load_function(main_function_name)
        self.init_function = self._load_function(initialization_function_name)
        # Note if requested function name is None, returned handle is also none

        if not self.init_function == None:
            self.init_function()

        # This alias makes defining types from top script easier without second import
        self.types = ctypes

        self.DEFAULT_SENSOR_LIST = [
            ("knee_angle", self.types.c_double),
            ("ankle_angle", self.types.c_double),
            ("knee_velocity", self.types.c_double),
            ("ankle_velocity", self.types.c_double),
            ("Fz", self.types.c_double),
        ]

        self._input_type = None
        self.inputs = None
        self._output_type = None
        self.outputs = None

    def __del__(self):
        if not self.cleanup_func == None:
            self.cleanup_func()

    def __repr__(self):
        return f"CompiledController"

    def _load_function(self, function_name):
        if function_name == None:
            return None
        else:
            try:
                function_handle = getattr(self.lib, function_name)
            except AttributeError:
                raise AttributeError(
                    f"Function {function_name} not found in library {self.lib}"
                )
            return function_handle

    def define_inputs(self, input_list: list[Any]) -> None:
        """
        This method defines the input structure to your function.
        See example folder and tutorials for help on using this method.

        Parameters
        -----------
        input_list: Input parameters given as a list of [('field_name', field_type)...]
            field_name is a string you choose as the title of the field.
            field_type is a type either given by a native c_types value or
                a custom type defined via the define_type() method.
                All types can be accessed as CompiledController.types.(type_name)
        """
        self._input_type = self.define_type("inputs", input_list)
        self.inputs = self._input_type()  # type: ignore

    def define_outputs(self, output_list: list[Any]) -> None:
        """
        This method defines the output structure to your function.
        See example folder and tutorials for help on using this method.

        Parameters
        ------------
        output_list: Output parameters given as a list of [('field_name', field_type)...]
            field_name is a string you choose as the title of the field.
            field_type is a type either given by a native c_types value or
                a custom type defined via the define_type() method.
                All types can be accessed as CompiledController.types.(type_name)
        """
        self._output_type = self.define_type("outputs", output_list)
        self.outputs = self._output_type()  # type: ignore

    def define_type(self, type_name: str, parameter_list: list[Any]):
        """
        This method defines a new type to be used in the compiled controller.
        After calling this method, the datatype with name type_name will be
        available in my_controller.types.type_name for use.
        See example folder and tutorials for help on using this method.

        Parameters
        ------------
        type_name : A string defining the name of your new datatype
        parameter_list: A list of [('field_name', field_type)...]
            field_name is a string you choose as the title of the field.
            field_type is a type either given by a native c_types value or
                a custom type defined via the define_type() method.
                All types can be accessed as CompiledController.types.(type_name)

        Example Usage
        ------------
            my_controller.DefineType('vector3D', [('x', my_controller.types.c_double),
                                                  ('y', my_controller.types.c_double),
                                                  ('z', my_controller.types.c_double)])
        """
        slots = []
        for param in parameter_list:
            slots.append(param[0])

        class CustomStructure(ctypes.Structure):
            _fields_ = parameter_list
            __slots__ = slots

        setattr(self.types, type_name, CustomStructure)
        return getattr(self.types, type_name)

    def run(self):
        """
        This method calls the main controller function of the library.
        Under the hood, it calls library_name.main_function_name(*inputs, *outputs),
        where library_name and main_function_name were given in the constructor.

        Parameters -> None

        Returns:
            The output structure as defined by the define_outputs() method.

        Raises:
            ValueError: If define_inputs() or define_outputs() have not been called.
        """
        if self.inputs is None:
            raise ValueError(
                "Must define input type before calling controller.run(). Use define_inputs() method."
            )
        if self.outputs is None:
            raise ValueError(
                "Must define output type before calling controller.run(). Use define_outputs() method."
            )
        self.main_function(ctypes.byref(self.inputs), ctypes.byref(self.outputs))
        return self.outputs


if __name__ == "__main__":
    pass<|MERGE_RESOLUTION|>--- conflicted
+++ resolved
@@ -53,33 +53,6 @@
         initialization_function_name,
         cleanup_function_name,
     ) -> None:
-<<<<<<< HEAD
-=======
-        """
-        Initialize the Controller class.
-
-        Parameters
-        ----------
-        library_name : string
-            The name of the compiled library file, without the *.so
-        library_path : string
-            The path to the directory containing the library.
-            See examples for how to get working directory of parent script.
-        main_function_name : string
-            Name of the main function to call within the library.
-            This is the function that will get called via the run() method
-        initialization_function_name : string
-            Name of an initialization function for your library. This gets
-            called only once when the library is loaded.
-            If you don't have an initialization function, pass None.
-        cleanup_function_name : string
-            Name of a cleanup function for your library. This gets called when
-            the CompiledController class has gone out of scope and is
-            garbage collected. Again, pass None if you don't need this functionality.
-        """
-        # Load functions
-        self.cleanup_func = None
->>>>>>> 9aa97bc9
         self.lib = ctl.load_library(library_name, library_path)
         self.cleanup_func = self._load_function(cleanup_function_name)
         self.main_function = self._load_function(main_function_name)
