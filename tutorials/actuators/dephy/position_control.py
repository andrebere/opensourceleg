--- conflicted
+++ resolved
@@ -41,13 +41,8 @@
             for t in clock:
 
                 if t > TIME_TO_STEP:
-<<<<<<< HEAD
                     command_position = current_position + np.pi
                     actpack.set_output_position(value = command_position)
-=======
-                    command_position = current_position + +np.pi / 2
-                    actpack.set_output_position(value=command_position)
->>>>>>> 4db17983
                 else:
                     command_position = current_position
 
